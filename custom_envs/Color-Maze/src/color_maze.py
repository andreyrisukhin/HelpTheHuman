"""
Two players: a leader, and a follower. Multiple colors of blocks.
The leader moves into blocks of a particular color to score.
The follower can do the same. If the follower moves into a different color, score decreases (visible?)

Spawn: leader in top left, follower in bottom right. Blocks in random locations, not over other entities.
Movement: leader and follower share moveset, one grid up, down, left, right.
"""

import functools
import random
from copy import copy

import numpy as np
from gymnasium.spaces import Discrete, MultiDiscrete, Box, Space, Dict

from pettingzoo import ParallelEnv

from enum import Enum
class Moves(Enum):
    UP = 0
    DOWN = 1
    LEFT = 2
    RIGHT = 3
class Boundary(Enum):
    # Inv: bounds are inclusive
    x1 = 0
    y1 = 0
    x2 = 5
    y2 = 5

# parallel_env = parallel_wrapper_fn(env) # RockPaperScissors had this, referenced by RLlib example.
# We think it's unneeded because ColorMaze extends ParallelEnv.

class ColorMaze(ParallelEnv):
    """The metadata holds environment constants.
    
    The "name" metadata allows the environment to be pretty printed.
    """
    metadata = {
        "name:": "color_maze_v0",
    }

    def __init__(self):
        """The init method takes in environment arguments.
        
        Defines the following attributes:
        - possible agents (leader, follower)
        - leader coordinates (x,y)
        - follower coordinates (x,y)
        - red blocks [(x,y), (x,y), ...]
        - green blocks [(x,y), (x,y), ...]
        - blue blocks [(x,y), (x,y), ...]
        - timestep

        Spaces are defined in the action_space and observation_spaces methods.
        If not overridden, spaces are inferred from self.observation_spaces and self.action_space.
        """

        self.possible_agents = ["leader", "follower"]
        self.leader_x = None
        self.leader_y = None
        self.follower_x = None
        self.follower_y = None
        # Inv: for all (x, y) coordinates, no two slices are non-zero
        self.blocks = np.zeros((3, Boundary.x2.value + 1 - Boundary.x1.value, Boundary.y2.value + 1 - Boundary.y1.value))
        self.timestep = 0

        self._action_space = Discrete(4)

        self._RED_ID = 0
        self._BLUE_ID = 1
        self._GREEN_ID = 2
        self._LEADER_ID = 3
        self._FOLLOWER_ID = 4
        self._observation_space = Dict({
            "observation": Box(low=self._RED_ID, high=self._FOLLOWER_ID, shape=(Boundary.x2.value - Boundary.x1.value + 1, Boundary.y2.value - Boundary.y1.value + 1), dtype=np.int32),
            "action_mask": MultiDiscrete(4 * [2], dtype=np.int32)
        })

        self.observation_spaces = {
            agent: self._observation_space
            for agent in self.possible_agents
        }
        self.action_spaces = {
            agent: self._action_space
            for agent in self.possible_agents
        }

        self.observation_space = lambda agent: self._observation_space
        self.action_space = lambda agent: self._action_space

    def _convert_to_observation(self):
        """
        Converts the internal state of the environment into an observation that can be used by the agent.
        
        The observation is a 2D numpy array where each cell represents the state of that cell in the maze. The possible values are:
        - 0: Empty cell
        - 1: Red block
        - 2: Blue block
        - 3: Green block
        - 4: Leader agent
        - 5: Follower agent
        
        The observation is constructed by first creating 3 separate 2D arrays to represent the red, blue, and green blocks. These are then combined into a single observation array, and the positions of the leader and follower agents are set in the appropriate cells.
        
        Returns:
            numpy.ndarray: The 2D observation array.
        """
        red_vals = np.where(self.blocks[self._RED_ID], self._RED_ID, 0)
        blue_vals = np.where(self.blocks[self._BLUE_ID], self._BLUE_ID, 0)
        green_vals = np.where(self.blocks[self._GREEN_ID], self._GREEN_ID, 0)
        observation = red_vals + blue_vals + green_vals
        observation[self.leader_x, self.leader_y] = self._LEADER_ID
        observation[self.follower_x, self.follower_y] = self._FOLLOWER_ID
<<<<<<< HEAD
        return observation.astype(np.int32)
=======
        # Ensure that observation is a 2d array
        assert observation.ndim == 2
        assert observation.shape == (Boundary.x2.value +1 - Boundary.x1.value, Boundary.y2.value +1 - Boundary.y1.value)
        return observation
>>>>>>> fa106502

    def reset(self, seed=None, options=None):
        """Reset the environment to a starting point.
        
        """

        self.agents = copy(self.possible_agents)
        self.timestep = 0
        self.leader_x = Boundary.x1.value
        self.leader_y = Boundary.y1.value
        self.follower_x = Boundary.x2.value
        self.follower_y = Boundary.y2.value

        self._consume_and_spawn_block(self._RED_ID, 0, 0)
        self._consume_and_spawn_block(self._GREEN_ID, 0, 0)
        self._consume_and_spawn_block(self._BLUE_ID, 0, 0)

        self.block_colors = ['red', 'green', 'blue']
        self.goal_block = self._RED_ID  # TODO to introduce non-stationarity, change this at some point

        observation = self._convert_to_observation()
        observations = {
            # Leader starts in bottom left, so can't go down or left
            'leader': {'observation': observation, 'action_mask': np.array([1, 0, 0, 1])},
            # Follower starts in top right, so can't go up or right
            'follower': {'observation': observation, 'action_mask': np.array([0, 1, 1, 0])}
        }

        # Get dummy info, necessary for proper parallel_to_aec conversion
        infos = {a: {} for a in self.agents}
        return observations, infos

    def _consume_and_spawn_block(self, color_idx, x, y):
        self.blocks[color_idx, x, y] = 0
        # Find a different cell with value 0 and set it to 1
        # Also make sure no other color is present there
        
        zero_indices = np.argwhere(np.all((self.blocks == 0), axis=0))
        np.random.shuffle(zero_indices)
        for new_xy in zero_indices:
            if ((new_xy[0] == self.leader_x and new_xy[1] == self.leader_y) or
                (new_xy[0] == self.leader_x and new_xy[1] == self.leader_y)):
                continue

            self.blocks[color_idx, new_xy[0], new_xy[1]] = 1
            return
        assert False, "No cell with value 0 found to update."

    def step(self, actions):
        """
        Takes an action for current agent (specified by agent selection)

        Update:
        - timestep
        - infos
        - rewards
        - leader x and y
        - follower x and y
        - terminations
        - truncations
        - Any internal state used by observe() or render()
        """
        leader_action = actions["leader"]
        follower_action = actions["follower"]

        def _move(x, y, action):
            """
            Always call _move for the leader first in a given timestep
            """
            new_x, new_y = x, y
            if action == Moves.UP.value:
                new_y += 1
                assert new_y <= Boundary.y2.value, "Cannot move off the board"
            elif action == Moves.DOWN.value:
                new_y -= 1
                assert new_y >= Boundary.y1.value, "Cannot move off the board"
            elif action == Moves.LEFT.value:
                new_x -= 1
                assert new_x >= Boundary.x1.value, "Cannot move off the board"
            elif action == Moves.RIGHT.value:
                new_x += 1
                assert new_x <= Boundary.x2.value, "Cannot move off the board"
    
            if (new_x, new_y) == (self.leader_x, self.leader_y):
                return x, y
            else:
                return new_x, new_y
        
        self.leader_x, self.leader_y = _move(self.leader_x, self.leader_y, leader_action)
        self.follower_x, self.follower_y = _move(self.follower_x, self.follower_y, follower_action)

        # Make action masks
        leader_action_mask = np.ones(4)
        follower_action_mask = np.ones(4)
        for action_mask, x, y in zip([leader_action_mask, follower_action_mask], [self.leader_x, self.follower_x], [self.leader_y, self.follower_y]):
            if x == Boundary.x1.value:
                action_mask[Moves.LEFT.value] = 0  # cant go left
            if x == Boundary.x2.value:
                action_mask[Moves.RIGHT.value] = 0  # cant go right
            if y == Boundary.y1.value:
                action_mask[Moves.DOWN.value] = 0  # cant go down
            if y == Boundary.y2.value:
                action_mask[Moves.UP.value] = 0  # cant go up

        # Give rewards
        shared_reward = 0
        for agent, x, y in zip(["leader", "follower"], [self.leader_x, self.follower_x], [self.leader_y, self.follower_y]):
            if self.blocks[self.goal_block, x, y]:
                shared_reward = 1
                self._consume_and_spawn_block(self.goal_block, x, y)
            else:
                for non_reward_block_idx in [i for i in range(self.blocks.shape[0]) if i != self.goal_block]:
                    if self.blocks[non_reward_block_idx, x, y]:
                        shared_reward = -1
                        self._consume_and_spawn_block(non_reward_block_idx, x, y)
                        break;

        rewards = {'leader': shared_reward, 'follower': shared_reward}

        # Check termination conditions
        termination = False
        if self.timestep > 100:
            termination = True
        self.timestep += 1

        # Get dummy infos (not used in this example)
        infos = {a: {} for a in self.agents}


        # Formatting by agent for the return types
        terminations = {a: termination for a in self.agents}

        if termination:
            self.agents = []

        observation = self._convert_to_observation()
        observations = {
            'leader': {'observation': observation, 'action_mask': leader_action_mask},
            'follower': {'observation': observation, 'action_mask': follower_action_mask}
        }
        return observations, rewards, terminations, terminations, infos

    def render(self):
        """Render the environment."""
        grid = np.full((Boundary.x2.value + 1, Boundary.y2.value + 1), " ")
        grid[self.leader_x, self.leader_y] = "L"
        grid[self.follower_x, self.follower_y] = "F"
        for x, y in np.argwhere(self.blocks[self._RED_ID]):
            grid[x, y] = "R"
        for x, y in np.argwhere(self.blocks[self._GREEN_ID]):
            grid[x, y] = "G"
        for x, y in np.argwhere(self.blocks[self._BLUE_ID]):
            grid[x, y] = "B"

        # Flip it so y is increasing upwards
        grid = np.flipud(grid.T)
        print(grid)<|MERGE_RESOLUTION|>--- conflicted
+++ resolved
@@ -113,14 +113,10 @@
         observation = red_vals + blue_vals + green_vals
         observation[self.leader_x, self.leader_y] = self._LEADER_ID
         observation[self.follower_x, self.follower_y] = self._FOLLOWER_ID
-<<<<<<< HEAD
-        return observation.astype(np.int32)
-=======
         # Ensure that observation is a 2d array
         assert observation.ndim == 2
         assert observation.shape == (Boundary.x2.value +1 - Boundary.x1.value, Boundary.y2.value +1 - Boundary.y1.value)
-        return observation
->>>>>>> fa106502
+        return observation.astype(np.int32)
 
     def reset(self, seed=None, options=None):
         """Reset the environment to a starting point.
