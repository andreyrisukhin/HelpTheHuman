"""
Two players: a leader, and a follower. Multiple colors of blocks.
The leader moves into blocks of a particular color to score.
The follower can do the same. If the follower moves into a different color, score decreases (visible?)

Spawn: leader in top left, follower in bottom right. Blocks in random locations, not over other entities.
Movement: leader and follower share moveset, one grid up, down, left, right.
"""
from gymnasium.spaces import Discrete, Box # Fundamental Spaces - https://gymnasium.farama.org/api/spaces/
from gymnasium.spaces import Dict as DictSpace # Composite Spaces - Dict is best for fixed number of unordered spaces.

from pettingzoo import ParallelEnv

import numpy as np
from typing import Callable, Tuple, List, Any
from dataclasses import dataclass
from enum import Enum
from copy import copy

class Moves(Enum):
    UP = 0
    DOWN = 1
    LEFT = 2
    RIGHT = 3
class Boundary(Enum):
    # Invariant: bounds are inclusive
    x1 = 0
    y1 = 0
    x2 = 31
    y2 = 31
xBoundary = Boundary.x2.value + 1 - Boundary.x1.value
yBoundary = Boundary.y2.value + 1 - Boundary.y1.value
NUM_COLORS = 3
NUM_MOVES = 4
class IDs(Enum):
    RED = 0
    BLUE = 1
    GREEN = 2
    LEADER = 3
    FOLLOWER = 4

@dataclass 
class Agent:
    '''Agent class to store x and y coordinates of the agent. Automatically creates __init__ and __repr__ methods.'''
    x: int
    y: int

class ColorMazeRewards():
    '''Class to organize reward functions for the ColorMaze environment.
    
    tldr: 
        To define new reward_shaping_function, go to color_maze.ColorMazeRewards and add it there. 
        To use them, go to run_ppo.py and when initializing a ColorMaze() environment, init as ColorMaze(reward_shaping_fns=[REWARD_SHAPINGS_HERE])
    
    Invariant [!]: All reward shaping functions take args: agents dictionary, rewards dictionary; and return the rewards dictionary.'''

    def __init__(self, close_threshold:int=10, timestep_expiry:int=500) -> None:
        self.close_threshold = close_threshold
        self.timestep_expiry = timestep_expiry

    def penalize_follower_close_to_leader(self, agents: dict[str, Agent], rewards, step:int):
        '''Penalize the follower if it is close to the leader.'''
        if step > self.timestep_expiry:
            return rewards
        leader = agents["leader"]
        follower = agents["follower"]
        if abs(leader.x - follower.x) + abs(leader.y - follower.y) < self.close_threshold:
            rewards["follower"] -= 1 # TODO could shape this curve, rather than Relu.
        return rewards

        # TODO inspect, check whether follower learns to not move at all

class ColorMaze(ParallelEnv):
    
    def __init__(self, seed=None, reward_shaping_fns: list[Callable]=[], history_length:int=1):
        """Initializes the environment's random seed and sets up the environment.

        reward_shaping_fns: List of reward shaping function to be applied. The caller will need to import ColorMazeRewards and pass the functions from here.
        """

        # Randomness
        self.seed = seed  # For inspection
        if self.seed is None:
            self.seed = 42
        self.rng = np.random.default_rng(seed=self.seed)
        
        self.goal_block = IDs.RED
        self.prob_block_switch = 2/3 * 1/32 # 1/32 is 2x For h=64 #0.01 # Uniformly at random, expect 1 switch every 100 timesteps.
        self.goal_switched = False

        # Agents
        self.possible_agents:List[str] = ["leader", "follower"]
        self.agents:List[str] = copy(self.possible_agents)
        self.leader = Agent(Boundary.x1.value, Boundary.y1.value)
        self.follower = Agent(Boundary.x2.value, Boundary.y2.value)
        self.leader_history = np.zeros((history_length, 1, xBoundary, yBoundary)) # History, channels (1), xrange, yrange
        self.follower_history = np.zeros((history_length, 1, xBoundary, yBoundary))
        self.action_space = Discrete(NUM_MOVES)  # type: ignore # Moves: Up, Down, Left, Right

        # Blocks - invariant: for all (x, y) coordinates, no two slices are non-zero
        self.blocks = np.zeros((NUM_COLORS, xBoundary, yBoundary))
        self.blocks_history = np.zeros((history_length, NUM_COLORS, xBoundary, yBoundary)) 
        
        # whatever channel represents the reward block will have 1s where ever the b
        self._n_channels = self.blocks.shape[0] + len(self.possible_agents)  # 5: 1 channel for each block color + 1 for each agent
        board_space = Box(low=0, high=1, shape=(history_length, self._n_channels, xBoundary, yBoundary), dtype=np.int32)
        self._observation_space = board_space

        # Spaces
        goal_block_space = Box(low=0, high=1, shape=(history_length, NUM_COLORS))
        
        self.goal_history = np.zeros((history_length, NUM_COLORS))
        
        self.goal_history[-1, self.goal_block.value] = 1  # one-hot vector for which block is rewarding

        self.observation_spaces = { # Python dict, not gym spaces Dict.
            "leader": DictSpace({
                "observation": board_space,
                "goal_info": goal_block_space
            }), 
            "follower": DictSpace({
                "observation": board_space,
                "goal_info": goal_block_space
            })
        }

        # Environment duration
        self.timestep = 0
        self._MAX_TIMESTEPS = 1000

        # Reward shaping
        self.reward_shaping_fns = reward_shaping_fns

        # History stored for both Leader and Follower
        self.history_length = history_length # TODO can seperate per agent later


    def _randomize_goal_block(self): 
        if self.rng.random() < self.prob_block_switch:
            other_colors = list(range(NUM_COLORS))
            other_colors.remove(self.goal_block.value)            
            self.goal_block = IDs(self.rng.choice(other_colors))            
            self.goal_switched = True
            
    def _update_history(self, history_tensor:np.ndarray, most_recent_slice) -> np.ndarray:
        # NOTE: History gets appended at the last index, not the 0th index
        history_tensor[:-1] = history_tensor[1:]  # Shift all existing observations by 1
        history_tensor[-1] = most_recent_slice  # Add the most recent observation
        return history_tensor  # Reference semantics, yet still return for clarity.

    def _convert_to_observation(self, blocks:np.ndarray) -> np.ndarray:
        """
        Converts the internal state of the environment into an observation that can be used by the agent.
        
        The observation is a 3D numpy array where each cell (0 or 1) represents the presence of an object in that cell in the maze.

        Returns:
            numpy.ndarray: The observation array.
        """
        leader_position = np.zeros((1, xBoundary, yBoundary))
        follower_position = np.zeros((1, xBoundary, yBoundary))
        leader_position[0, self.leader.x, self.leader.y] = 1
        follower_position[0, self.follower.x, self.follower.y] = 1

        # Update the history for the positions: most recent is last, concatenated. Oldest is removed from the front.
        self.leader_history = self._update_history(self.leader_history, leader_position)
        self.follower_history = self._update_history(self.follower_history, follower_position)
        self.blocks_history = self._update_history(self.blocks_history, blocks)

        # self.blocks_history.shape = (h=1, 3, 32, 32)
        # self.blocks.shape = (3, 32, 32)
        # leader_position.shape = (1, 32, 32)
        # follower_position.shape = (1, 32, 32)
        
        observation = np.concatenate((self.blocks_history, self.leader_history, self.follower_history), axis=1)
        
        # Ensure that observation is a 2d array
        assert observation.ndim == NUM_MOVES
        assert observation.shape == (self.history_length, self._n_channels, xBoundary, yBoundary)
        return observation.astype(np.float32)

    def set_state_to_observation(self, observation: np.ndarray):
        """
        Converts the format returned from _convert_to_observation
        into the internal env state representation.
        *Overrides* [!] the current env state with the given observation.
        """
        # breakpoint()
        leader_places = observation[IDs.LEADER.value].reshape((xBoundary, yBoundary))
        follower_places = observation[IDs.FOLLOWER.value].reshape((xBoundary, yBoundary))
        assert leader_places.sum() == 1
        assert follower_places.sum() == 1
        self.blocks = observation[IDs.RED.value : IDs.GREEN.value + 1]
        assert self.blocks.shape == (NUM_COLORS, xBoundary, yBoundary)
        self.leader.x, self.leader.y = np.argwhere(leader_places).flatten()
        self.follower.x, self.follower.y = np.argwhere(follower_places).flatten()

    def reset(self, *, seed=None, options=None) -> Tuple[dict[str, dict[str, np.ndarray]], dict[str, dict[str, Any]]]:
        """Reset the environment to a starting point."""
        if seed is not None:
            self.seed = seed
        else:
            self.seed = 42
        self.rng = np.random.default_rng(seed=self.seed)

        self.agents = copy(self.possible_agents)
        self.timestep = 0
        self.goal_switched = False

        # Randomize initial locations
        self.leader.x = self.rng.integers(Boundary.x1.value, Boundary.x2.value, endpoint=True)
        self.leader.y = self.rng.integers(Boundary.y1.value, Boundary.y2.value, endpoint=True)
        self.follower.x = self.leader.x
        self.follower.y = self.leader.y
        while (self.follower.x, self.follower.y) == (self.leader.x, self.leader.y):
            self.follower.x = self.rng.integers(Boundary.x1.value, Boundary.x2.value, endpoint=True)
            self.follower.y = self.rng.integers(Boundary.y1.value, Boundary.y2.value, endpoint=True)

        self.blocks = np.zeros((NUM_COLORS, xBoundary, yBoundary))
        self.blocks_history = np.zeros((self.history_length, NUM_COLORS, xBoundary, yBoundary)) 

        # Randomly place 5% blocks (in a 31x31, 16 blocks of each color)
        for _ in range(16):
            self.blocks = self._consume_and_spawn_block(IDs.RED.value, 0, 0, self.blocks)
            self.blocks = self._consume_and_spawn_block(IDs.GREEN.value, 0, 0, self.blocks)
            self.blocks = self._consume_and_spawn_block(IDs.BLUE.value, 0, 0, self.blocks)
        
        self._randomize_goal_block()

        observation = self._convert_to_observation(self.blocks)
        goal_info = np.zeros(NUM_COLORS) # TODO this and all other locations of goal_info should have history / OR, we just always use goal_history.
        goal_info[self.goal_block.value] = 1

        # Update block and goal_info history
        self.blocks_history = self._update_history(self.blocks_history, self.blocks)
        self.goal_history = self._update_history(self.goal_history, goal_info)

        observations = {
            "leader": {
                "observation": observation,
                "goal_info": self.goal_history
            },
            "follower": {
                "observation": observation,
                "goal_info": np.zeros(self.goal_history.shape)
            }
        }

        # Get info, necessary for proper parallel_to_aec conversion
        infos = {a: {"individual_reward": 0} for a in self.agents}
        return observations, infos

<<<<<<< HEAD
=======

    def get_obs_and_goal_info(self, *, seed=None, options=None) -> Tuple[dict[str, dict[str, np.ndarray]], dict[str, dict[str, Any]]]:
        """Used by run_ppo each rollout to update PPO based on observations and goal info. Importantly does not reset the environment."""
        # if seed is not None:
        #     self.seed = seed
        # else:
        #     self.seed = 42
        # self.rng = np.random.default_rng(seed=self.seed)

        # self.agents = copy(self.possible_agents)
        
        self.timestep = 0 # The timestep is used by step to decide whether to return agents or []. As part of debugging, enabling this time reset.
        # self.goal_switched = False

        # # Randomize initial locations
        # self.leader.x = self.rng.integers(Boundary.x1.value, Boundary.x2.value, endpoint=True)
        # self.leader.y = self.rng.integers(Boundary.y1.value, Boundary.y2.value, endpoint=True)
        # self.follower.x = self.leader.x
        # self.follower.y = self.leader.y
        # while (self.follower.x, self.follower.y) == (self.leader.x, self.leader.y):
        #     self.follower.x = self.rng.integers(Boundary.x1.value, Boundary.x2.value, endpoint=True)
        #     self.follower.y = self.rng.integers(Boundary.y1.value, Boundary.y2.value, endpoint=True)

        # self.blocks = np.zeros((NUM_COLORS, xBoundary, yBoundary))
        # self.blocks_history = np.zeros((self.history_length, NUM_COLORS, xBoundary, yBoundary)) 

        # # Randomly place 5% blocks (in a 31x31, 16 blocks of each color)
        # for _ in range(16):
        #     self.blocks = self._consume_and_spawn_block(IDs.RED.value, 0, 0, self.blocks)
        #     self.blocks = self._consume_and_spawn_block(IDs.GREEN.value, 0, 0, self.blocks)
        #     self.blocks = self._consume_and_spawn_block(IDs.BLUE.value, 0, 0, self.blocks)
        
        # self._randomize_goal_block()

        observation = self._convert_to_observation(self.blocks)
        goal_info = np.zeros(NUM_COLORS) # TODO check this is correct.
        goal_info[self.goal_block.value] = 1

        # Update block and goal_info history # TODO double check that we update history for this, if it is only observation.
        self.blocks_history = self._update_history(self.blocks_history, self.blocks)
        self.goal_history = self._update_history(self.goal_history, goal_info)

        observations = {
            "leader": {
                "observation": observation,
                "goal_info": self.goal_history
            },
            "follower": {
                "observation": observation,
                "goal_info": np.zeros(self.goal_history.shape)
            }
        }

        # Get info, necessary for proper parallel_to_aec conversion
        infos = {a: {"individual_reward": 0} for a in self.agents}
        return observations, infos

>>>>>>> 78c01af2
    def _consume_and_spawn_block(self, color_idx:int, x:int, y:int, blocks:np.ndarray) -> np.ndarray:
        blocks[color_idx, x, y] = 0
        # Find a different cell that is not occupied (leader, follower, existing block) and set it to this block.
        # Also make sure no other color is present there      
        zero_indices = np.argwhere(np.all((self.blocks == 0), axis=0))
        self.rng.shuffle(zero_indices)
        for x,y in zero_indices:
            if ((x == self.leader.x and y == self.leader.y) or
                (x == self.follower.x and y == self.follower.y)):
                continue

            blocks[color_idx, x, y] = 1
            return blocks
        assert False, "No cell with value 0 found to update."
        return blocks # Makes the typechecker happy, TODO handle this more cleanly

    def step(self, actions):
        """
        Takes an action for all agents in environment, and assigns rewards.
        """
        leader_action = actions["leader"]
        follower_action = actions["follower"]

        def _move(x, y, action):
            """
            Always call _move for the leader first in a given timestep. The leader is favored in collisions with follower. 
            """
            new_x, new_y = x, y
            if action == Moves.UP.value and y < Boundary.y2.value:
                new_y += 1
            elif action == Moves.DOWN.value and y > Boundary.y1.value:
                new_y -= 1
            elif action == Moves.LEFT.value and x > Boundary.x1.value:
                new_x -= 1
            elif action == Moves.RIGHT.value and x < Boundary.x2.value:
                new_x += 1
    
            if (new_x, new_y) == (self.leader.x, self.leader.y):
                return x, y
            else:
                return new_x, new_y
        
        self.leader.x, self.leader.y = _move(self.leader.x, self.leader.y, leader_action)
        self.follower.x, self.follower.y = _move(self.follower.x, self.follower.y, follower_action)

        self.goal_switched = False
        self._randomize_goal_block()

        # Make action masks
        leader_action_mask = np.ones(NUM_MOVES)
        follower_action_mask = np.ones(NUM_MOVES)
        for action_mask, x, y in zip([leader_action_mask, follower_action_mask], [self.leader.x, self.follower.x], [self.leader.y, self.follower.y]):
            if x == Boundary.x1.value:
                action_mask[Moves.LEFT.value] = 0  # cant go left
            if x == Boundary.x2.value:
                action_mask[Moves.RIGHT.value] = 0  # cant go right
            if y == Boundary.y1.value:
                action_mask[Moves.DOWN.value] = 0  # cant go down
            if y == Boundary.y2.value:
                action_mask[Moves.UP.value] = 0  # cant go up

        # Give rewards
        individual_rewards = {
            "leader": 0,
            "follower": 0
        }
        shared_reward = 0
        for agent, x, y in zip(["leader", "follower"], [self.leader.x, self.follower.x], [self.leader.y, self.follower.y]):
            if self.blocks[self.goal_block.value, x, y]:
                shared_reward += 1
                individual_rewards[agent] += 1
                self.blocks = self._consume_and_spawn_block(self.goal_block.value, x, y, self.blocks)
            else:
                for non_reward_block_idx in [i for i in range(self.blocks.shape[0]) if i != self.goal_block.value]:
                    if self.blocks[non_reward_block_idx, x, y]:
                        shared_reward -= 1
                        individual_rewards[agent] -= 1
                        self.blocks = self._consume_and_spawn_block(non_reward_block_idx, x, y, self.blocks)
                        break # Can't step on two non-rewarding blocks at once

        rewards = {'leader': shared_reward, 'follower': shared_reward}

        # Apply reward shaping
        for reward_shaping_function in self.reward_shaping_fns:
            rewards = reward_shaping_function(dict({'leader': self.leader, 'follower': self.follower}), rewards, self.timestep)
            individual_rewards = reward_shaping_function(dict({'leader': self.leader, 'follower': self.follower}), individual_rewards, self.timestep)

        # Check termination conditions
        termination = False
        if self.timestep > self._MAX_TIMESTEPS:
            termination = True
        self.timestep += 1

        # Get infos
        infos = {
            a: {
                "individual_reward": individual_rewards[a]
            } 
            for a in self.agents
        }

        # Formatting by agent for the return types

        if (self.agents == []):
            breakpoint()
        terminateds = {a: termination for a in self.agents}        
        if termination:
            self.agents = []

        if ('leader' not in terminateds.keys()):
            breakpoint()


        observation = self._convert_to_observation(self.blocks)
        goal_info = np.zeros(NUM_COLORS)
        goal_info[self.goal_block.value] = 1
        self.goal_history = self._update_history(self.goal_history, goal_info)

        observations = {
            "leader": {
                "observation": observation,
                "goal_info": self.goal_history
            },
            "follower": {
                "observation": observation,
                "goal_info": np.zeros(self.goal_history.shape)
            }
        }
        truncateds = terminateds
        return observations, rewards, terminateds, truncateds, infos

    def render(self):
        """Render the environment."""
        grid = np.full((Boundary.x2.value + 1, Boundary.y2.value + 1), ".")
        grid[self.leader.x, self.leader.y] = "L"
        grid[self.follower.x, self.follower.y] = "F"
        for x, y in np.argwhere(self.blocks[IDs.RED.value]):
            grid[x, y] = "R"
        for x, y in np.argwhere(self.blocks[IDs.GREEN.value]):
            grid[x, y] = "G"
        for x, y in np.argwhere(self.blocks[IDs.BLUE.value]):
            grid[x, y] = "B"

        # Flip it so y is increasing upwards
        grid = np.flipud(grid.T)
        rendered = ""
        for row in grid:
            rendered += "".join(row) + "\n"
        print(rendered)<|MERGE_RESOLUTION|>--- conflicted
+++ resolved
@@ -250,66 +250,6 @@
         infos = {a: {"individual_reward": 0} for a in self.agents}
         return observations, infos
 
-<<<<<<< HEAD
-=======
-
-    def get_obs_and_goal_info(self, *, seed=None, options=None) -> Tuple[dict[str, dict[str, np.ndarray]], dict[str, dict[str, Any]]]:
-        """Used by run_ppo each rollout to update PPO based on observations and goal info. Importantly does not reset the environment."""
-        # if seed is not None:
-        #     self.seed = seed
-        # else:
-        #     self.seed = 42
-        # self.rng = np.random.default_rng(seed=self.seed)
-
-        # self.agents = copy(self.possible_agents)
-        
-        self.timestep = 0 # The timestep is used by step to decide whether to return agents or []. As part of debugging, enabling this time reset.
-        # self.goal_switched = False
-
-        # # Randomize initial locations
-        # self.leader.x = self.rng.integers(Boundary.x1.value, Boundary.x2.value, endpoint=True)
-        # self.leader.y = self.rng.integers(Boundary.y1.value, Boundary.y2.value, endpoint=True)
-        # self.follower.x = self.leader.x
-        # self.follower.y = self.leader.y
-        # while (self.follower.x, self.follower.y) == (self.leader.x, self.leader.y):
-        #     self.follower.x = self.rng.integers(Boundary.x1.value, Boundary.x2.value, endpoint=True)
-        #     self.follower.y = self.rng.integers(Boundary.y1.value, Boundary.y2.value, endpoint=True)
-
-        # self.blocks = np.zeros((NUM_COLORS, xBoundary, yBoundary))
-        # self.blocks_history = np.zeros((self.history_length, NUM_COLORS, xBoundary, yBoundary)) 
-
-        # # Randomly place 5% blocks (in a 31x31, 16 blocks of each color)
-        # for _ in range(16):
-        #     self.blocks = self._consume_and_spawn_block(IDs.RED.value, 0, 0, self.blocks)
-        #     self.blocks = self._consume_and_spawn_block(IDs.GREEN.value, 0, 0, self.blocks)
-        #     self.blocks = self._consume_and_spawn_block(IDs.BLUE.value, 0, 0, self.blocks)
-        
-        # self._randomize_goal_block()
-
-        observation = self._convert_to_observation(self.blocks)
-        goal_info = np.zeros(NUM_COLORS) # TODO check this is correct.
-        goal_info[self.goal_block.value] = 1
-
-        # Update block and goal_info history # TODO double check that we update history for this, if it is only observation.
-        self.blocks_history = self._update_history(self.blocks_history, self.blocks)
-        self.goal_history = self._update_history(self.goal_history, goal_info)
-
-        observations = {
-            "leader": {
-                "observation": observation,
-                "goal_info": self.goal_history
-            },
-            "follower": {
-                "observation": observation,
-                "goal_info": np.zeros(self.goal_history.shape)
-            }
-        }
-
-        # Get info, necessary for proper parallel_to_aec conversion
-        infos = {a: {"individual_reward": 0} for a in self.agents}
-        return observations, infos
-
->>>>>>> 78c01af2
     def _consume_and_spawn_block(self, color_idx:int, x:int, y:int, blocks:np.ndarray) -> np.ndarray:
         blocks[color_idx, x, y] = 0
         # Find a different cell that is not occupied (leader, follower, existing block) and set it to this block.
