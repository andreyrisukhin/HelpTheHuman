--- conflicted
+++ resolved
@@ -133,16 +133,12 @@
 
 class ColorMaze(ParallelEnv):
     
-<<<<<<< HEAD
-    def __init__(self, seed=None, leader_only: bool = False, block_density: float = 0.10, asymmetric: bool = False, nonstationary: bool = True, reward_shaping_fns: list[Callable]=[], block_swap_prob:float = ((NUM_COLORS - 1) / NUM_COLORS) * 1/32, is_unique_hemispheres_env:bool=False, device: str = 'cuda'):
-=======
     def __init__(self, seed=None, leader_only: bool = False, block_density: float = 0.10, asymmetric: bool = False, 
                  nonstationary: bool = True, reward_shaping_fns: list[Callable]=[], block_swap_prob:float = 2/3*1/32, 
                  is_unique_hemispheres_env:bool=False, device: str = 'cuda', 
                  red_reward_mean: float = 1.0, blue_reward_mean: float = 1.0, green_reward_mean: float = 1.0,
                  red_reward_var: float = 1.0, blue_reward_var: float = 1.0, green_reward_var: float = 1.0,
     ):
->>>>>>> 52c61629
         """Initializes the environment's random seed and sets up the environment.
 
         reward_shaping_fns: List of reward shaping function to be applied. The caller will need to import ColorMazeRewards and pass the functions from here.
